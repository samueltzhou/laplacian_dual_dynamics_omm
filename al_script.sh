--- conflicted
+++ resolved
@@ -1,9 +1,5 @@
 NAME=allo_5_12_25
-<<<<<<< HEAD
-NUMBER=10
-=======
 NUMBER=9
->>>>>>> 0063a233
 
 echo "DEBUG: NAME is '${NAME}'"
 echo "DEBUG: NUMBER is '${NUMBER}'"
